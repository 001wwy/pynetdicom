"""
ACSE service provider
"""
import logging
import time

from pydicom.uid import UID

from pynetdicom3 import pynetdicom_uid_prefix
from pynetdicom3 import pynetdicom_version
from pynetdicom3.primitives import MaximumLengthNegotiation, \
                                   ImplementationClassUIDNotification, \
                                   ImplementationVersionNameNotification
from pynetdicom3.primitives import A_ASSOCIATE, A_RELEASE, A_ABORT, A_P_ABORT
from pynetdicom3.utils import PresentationContextManager
from pynetdicom3.utils import wrap_list

LOGGER = logging.getLogger('pynetdicom3.acse')


class ACSEServiceProvider(object):
    """Association Control Service Element service provider.

    The ACSE protocol handles association establishment, normal release of an
    association and the abnormal release of an association.

    As per PS3.7, Section 6.1-2, the ACSE is the part of the DICOM Upper Layer
    Service that handles Associations.

    The ACSE provider sends Association related service primitives to the DICOM
    UL provider
     * sending to peer AE: DUL FSM converts primitive to PDU, encodes and sends
     * received from peer AE: DUL receives data, decodes into a PDU then
        converts to primitive which is result of DUL.Receive()

    Parameters
    ----------
    assoc : pynetdicom3.association.Association
        The parent Association that owns the ACSE provider
    DUL : pynetdicom3.DULprovider.DULServiceProvider
        The DICOM UL service provider instance that will handle the transport of
        the association primitives sent/received by the ACSE provider
    acse_timeout : int, optional
        The maximum time (in seconds) to wait for A-ASSOCIATE related PDUs from
        the peer (default: 30)

    References
    ----------
    DICOM Standard PS3.8
    ISO/IEC 8649
    """
    def __init__(self, assoc, DUL, acse_timeout=30):
        # The DICOM Upper Layer service provider, see PS3.8
        self.DUL = DUL
        # DICOM Application Context Name, see PS3.7 Annex A.2.1
        #   UID for the DICOM Application Context Name
        self.ApplicationContextName = b'1.2.840.10008.3.1.1.1'
        # Maximum time for response from peer (in seconds)
        self.acse_timeout = acse_timeout

        self.parent = assoc

        self.local_ae = None
        self.peer_ae = None
        self.local_max_pdu = None
        self.peer_max_pdu = None

        self.context_manager = PresentationContextManager()

    def Request(self, local_ae, peer_ae, max_pdu_size, pcdl, userspdu=None):
        """
        Issues an A-ASSOCIATE request primitive to the DICOM UL service provider

        Requests an association with a remote AE and waits for association
        response (local AE is acting as an SCU)

        Parameters
        ----------
        local_ae : pynetdicom3.applicationentity.ApplicationEntity
            The local AE instance
            [FIXME] Change this back to a dict as the full instance isn't req'd
        peer_ae : dict
            A dict containing the peer AE's IP/TCP address, port and title
        max_pdu_size : int
            Maximum PDU size in bytes
        pcdl : list of pynetdicom3.utils.PresentationContext
            A list of the proposed Presentation Contexts for the association
            If local_ae is ApplicationEntity then this is doubled up
            unnecessarily
        userpdu : List of UserInformation objects
            List of items to be added to the requests user information for use
            in extended negotiation. See PS3.7 Annex D.3.3

        Returns
        -------
        bool
            True if the Association was accepted, False if rejected or aborted
        """
        self.LocalAE = local_ae
        self.RemoteAE = peer_ae

        self.MaxPDULength = max_pdu_size

        ## Build an A-ASSOCIATE request primitive
        #
        # The following parameters must be set for a request primitive
        #   ApplicationContextName
        #   CallingAETitle
        #   CalledAETitle
        #   UserInformation
        #       Maximum PDV Length (required)
        #       Implementation Identification - Class UID (required)
        #   CallingPresentationAddress
        #   CalledPresentationAddress
        #   PresentationContextDefinitionList
        assoc_rq = A_ASSOCIATE()
        assoc_rq.application_context_name = self.ApplicationContextName
        assoc_rq.calling_ae_title = self.LocalAE['AET']
        assoc_rq.called_ae_title = self.RemoteAE['AET']

        # Build User Information - PS3.7 Annex D.3.3
        #
        # Maximum Length Negotiation (required)
        max_length = MaximumLengthNegotiation()
        max_length.maximum_length_received = max_pdu_size
        assoc_rq.user_information = [max_length]

        # Implementation Identification Notification (required)
        # Class UID (required)
        implementation_class_uid = ImplementationClassUIDNotification()
        implementation_class_uid.implementation_class_uid = \
            UID(pynetdicom_uid_prefix)
        assoc_rq.user_information.append(implementation_class_uid)

        # Version Name (optional)
        implementation_version_name = ImplementationVersionNameNotification()
        implementation_version_name.implementation_version_name = \
            pynetdicom_version
        assoc_rq.user_information.append(implementation_version_name)

        # Add the extended negotiation information (optional)
        if userspdu is not None:
            assoc_rq.user_information += userspdu

        assoc_rq.calling_presentation_address = (self.LocalAE['Address'],
                                                 self.LocalAE['Port'])
        assoc_rq.called_presentation_address = (self.RemoteAE['Address'],
                                                self.RemoteAE['Port'])
        assoc_rq.presentation_context_definition_list = pcdl
        #
        ## A-ASSOCIATE request primitive is now complete


        # Send the A-ASSOCIATE request primitive to the peer via the
        #   DICOM UL service
        LOGGER.info("Requesting Association")
        self.DUL.Send(assoc_rq)


        ## Receive the response from the peer
        #   This may be an A-ASSOCIATE confirmation primitive or an
        #   A-ABORT or A-P-ABORT request primitive
        #
        if self.acse_timeout == 0:
            # No timeout
            assoc_rsp = self.DUL.Receive(True, None)
        else:
            assoc_rsp = self.DUL.Receive(True, self.acse_timeout)

        # Association accepted or rejected
        if isinstance(assoc_rsp, A_ASSOCIATE):
            # Accepted
            if assoc_rsp.result == 0x00:
                # Get the association accept details from the PDU and construct
                #   a pynetdicom3.utils.AssociationInformation instance
                # assoc_info = AssociationInformation(assoc_rq, assoc_rsp)
                # accepted_presentation_contexts = \
                #                   assoc_info.AcceptedPresentationContexts
                #
                # return True, assoc_info

                # Get maximum pdu length from answer
                self.MaxPDULength = assoc_rsp.maximum_length_received
                self.peer_max_pdu = self.MaxPDULength
                self.parent.peer_max_pdu = self.MaxPDULength

                # Get accepted presentation contexts using the manager
                self.context_manager.requestor_contexts = pcdl
                self.context_manager.acceptor_contexts = \
                    assoc_rsp.presentation_context_definition_results_list

                # Once the context manager gets both sets of contexts it
                #   automatically determines which are accepted and refused
                self.presentation_contexts_accepted = \
                    self.context_manager.accepted
                self.presentation_contexts_rejected = \
                    self.context_manager.rejected

                return True, assoc_rsp

            # Rejected
            elif assoc_rsp.result in [0x01, 0x02]:
                # 0x01 is rejected (permanent)
                # 0x02 is rejected (transient)
                return False, assoc_rsp
            # Invalid Result value
            elif assoc_rsp.result is None:
                return False, assoc_rsp
            else:
                LOGGER.error("ACSE received an invalid result value from "
                             "the peer AE: '%s'", assoc_rsp.result)
                raise ValueError("ACSE received an invalid result value from "
                                 "the peer AE: '%s'" %assoc_rsp.result)

        # Association aborted
        elif isinstance(assoc_rsp, A_ABORT) or isinstance(assoc_rsp, A_P_ABORT):
            return False, assoc_rsp

        elif assoc_rsp is None:
            return False, assoc_rsp

        else:
            raise ValueError("Unexpected response by the peer AE to the "
                             "ACSE association request")

    def Reject(self, assoc_primitive, result, source, diagnostic):
        """
        Issues an A-ASSOCIATE response primitive to the DICOM UL service
        provider. The response will be that the association request is
        rejected

        Parameters
        ----------
        assoc_primtive - pynetdicom3.DULparameters.A_ASSOCIATE_ServiceParameters
            The Association request primitive to be rejected
        result - int
            The association rejection: 0x01 or 0x02
        source - int
            The source of the rejection: 0x01, 0x02, 0x03
        diagnostic - int
            The reason for the rejection: 0x01 to 0x10
        """
        # Check valid Result and Source values
        if result not in [0x01, 0x02]:
            raise ValueError("ACSE rejection: invalid Result value '{0!s}'".format(result))

        if source not in [0x01, 0x02, 0x03]:
            raise ValueError("ACSE rejection: invalid Source value '{0!s}'".format(source))

        # Send an A-ASSOCIATE primitive, rejecting the association
        assoc_primitive.presentation_context_definition_list = []
        assoc_primitive.presentation_context_definition_results_list = []
        assoc_primitive.result = result
        assoc_primitive.result_source = source
        assoc_primitive.diagnostic = diagnostic
        assoc_primitive.user_information = []

        self.DUL.Send(assoc_primitive)

        return assoc_primitive

    def Accept(self, assoc_primitive):
        """
        Issues an A-ASSOCIATE response primitive to the DICOM UL service
        provider. The response will be that the association request is
        accepted

        When an AE gets a connection on its listen socket it creates an
        Association instance which creates an ACSE instance and forwards
        the socket onwards (`client_socket`).

        Waits for an association request from a remote AE. Upon reception
        of the request sends association response based on
        AcceptablePresentationContexts

        The acceptability of the proposed Transfer Syntax is checked in the
        order of appearance in the local AE's SupportedTransferSyntax list

        Parameters
        ----------
        assoc_primitive : pynetdicom3.primitives.A_ASSOCIATE
            The A_ASSOCIATE primitive to convert and send to the peer
        """
        self.MaxPDULength = assoc_primitive.maximum_length_received
        self.local_max_pdu = self.MaxPDULength
        self.parent.local_max_pdu = self.MaxPDULength

        # Send response
        assoc_primitive.presentation_context_definition_list = []
        assoc_primitive.presentation_context_definition_results_list = \
                                        self.presentation_contexts_accepted
        assoc_primitive.result = 0

        self.DUL.Send(assoc_primitive)

        return assoc_primitive

    def Release(self):
        """
        Issues an A-RELEASE request primitive to the DICOM UL service provider

        The graceful release of an association between two AEs shall be
        performed through ACSE A-RELEASE request, indication, response and
        confirmation primitives.

        Requests the release of the associations and waits for confirmation.
        A-RELEASE always gives a reason of 'normal' and a result of
        'affirmative'.

        Returns
        -------
        response
            The A-RELEASE-RSP
        """
        LOGGER.info("Releasing Association")

        assoc_release = A_RELEASE()
        self.DUL.Send(assoc_release)
        response = self.DUL.Receive(Wait=True)

        return response

    def Abort(self, source=0x02, reason=0x00):
        """
        ACSE issued A-ABORT request primitive to the DICOM UL service provider.
        The source may be either the DUL service user or provider.

        See PS3.8 7.3-4 and 9.3.8

        Parameters
        ----------
        source - int, optional
            The source of the abort request (default: 0x02 DUL provider)
                0x00 - the DUL service user
                0x02 - the DUL service provider
        reason - int, optional
            The reason for aborting the association (default: 0x00 reason not
            specified).
            If source 0x00 (DUL user):
                0x00 - reason field not significant
            If source 0x02 (DUL provider):
                0x00 - reason not specified
                0x01 - unrecognised PDU
                0x02 - unexpected PDU
                0x04 - unrecognised PDU parameter
                0x05 - unexpected PDU parameter
                0x06 - invalid PDU parameter value
        """
        assoc_abort = A_ABORT()

        if source in [0x00, 0x02]:
            assoc_abort.abort_source = source
            if source == 0x00:
                assoc_abort.reason = 0x00
            elif reason in [0x00, 0x01, 0x02, 0x04, 0x05, 0x06]:
                assoc_abort.reason = reason
            else:
                raise ValueError("ACSE.Abort() invalid reason '{0!s}'".format(reason))

        else:
            raise ValueError("ACSE.Abort() invalid source '{0!s}'".format(source))

        self.DUL.Send(assoc_abort)
        time.sleep(0.5)

    def CheckRelease(self):
        """Checks for release request from the remote AE. Upon reception of
        the request a confirmation is sent"""
        rel = self.DUL.Peek()
        if rel.__class__ == A_RELEASE:
            # Make sure this is a A-RELEASE request primitive
            if rel.result == 'affirmative':
                return False

            self.DUL.Receive(Wait=False)
            release_rsp = A_RELEASE()
            release_rsp.result = "affirmative"
            self.DUL.Send(release_rsp)

            return True
        else:
            return False

    def CheckAbort(self):
        """Checks for abort indication from the remote AE. """
        rel = self.DUL.Peek()
        # Abort is a non-confirmed service no so need to worry if its a request
        #   primitive
        if rel.__class__ in (A_ABORT, A_P_ABORT):
            self.DUL.Receive(Wait=False)
            return True
        else:
            return False

    def Status(self):
        """Return the current state of the DUL's state machine"""
        return self.DUL.state_machine.current_state()

    def Kill(self):
        self.DUL.Kill()


    # ACSE logging/debugging functions
    # Local AE sending PDU to peer AE
    @staticmethod
    def debug_send_associate_rq(a_associate_rq):
        """
        Placeholder for a function callback. Function will be called
        immediately prior to encoding and sending an A-ASSOCIATE-RQ to
        a peer AE

        The default implementation is used for logging debugging information

        Parameters
        ----------
        a_associate_rq - pynetdicom3.PDU.A_ASSOCIATE_RQ_PDU
            The A-ASSOCIATE-RQ PDU instance to be encoded and sent
        """
        # Shorthand
        assoc_rq = a_associate_rq

        app_context = assoc_rq.application_context_name.title()
        pres_contexts = assoc_rq.presentation_context
        user_info = assoc_rq.user_information

        s = ['Request Parameters:']
        s.append('====================== BEGIN A-ASSOCIATE-RQ ================'
                 '=====')

        s.append('Our Implementation Class UID:      {0!s}'.format(user_info.implementation_class_uid))
        s.append('Our Implementation Version Name:   {0!s}'.format(user_info.implementation_version_name))
        s.append('Application Context Name:    {0!s}'.format(app_context))
        s.append('Calling Application Name:    {0!s}'.format(assoc_rq.calling_ae_title.decode('utf-8')))
        s.append('Called Application Name:     {0!s}'.format(assoc_rq.called_ae_title.decode('utf-8')))
        s.append('Our Max PDU Receive Size:    {0!s}'.format(user_info.maximum_length))

        ## Presentation Contexts
        if len(pres_contexts) == 1:
            s.append('Presentation Context:')
        else:
            s.append('Presentation Contexts:')

        for context in pres_contexts:
            s.append('  Context ID:        {0!s} (Proposed)'.format((context.ID)))
            s.append('    Abstract Syntax: ={0!s}'.format(context.abstract_syntax))

            if 'SCU' in context.__dict__.keys():
                scp_scu_role = '{0!s}/{1!s}'.format(context.SCP, context.SCU)
            else:
                scp_scu_role = 'Default'
            s.append('    Proposed SCP/SCU Role: {0!s}'.format(scp_scu_role))

            # Transfer Syntaxes
            if len(context.transfer_syntax) == 1:
                s.append('    Proposed Transfer Syntax:')
            else:
                s.append('    Proposed Transfer Syntaxes:')

            for ts in context.transfer_syntax:
                s.append('      ={0!s}'.format(ts.name))

        ## Extended Negotiation
        if assoc_rq.user_information.ext_neg is not None:
            s.append('Requested Extended Negotiation:')

            for item in assoc_rq.user_information.ext_neg:

<<<<<<< HEAD
                s.append('  Abstract Syntax: =%s' %item.UID)
                #s.append('    Application Information, length: %d bytes' \
                #                                       %len(item.app_info))
=======
                s.append('  Abstract Syntax: ={0!s}'.format(item.UID))
                #s.append('    Application Information, length: %d bytes' %len(item.app_info))
>>>>>>> 4af463c3
                app_info = wrap_list(item.app_info)
                app_info[0] = '[' + app_info[0][1:]
                app_info[-1] = app_info[-1] + ' ]'
                for line in app_info:
                    s.append('    {0!s}'.format(line))
        else:
            s.append('Requested Extended Negotiation: None')

        ## Common Extended Negotiation
        if assoc_rq.user_information.common_ext_neg is not None:
            s.append('Requested Common Extended Negotiation:')

            for item in assoc_rq.user_information.common_ext_neg:

                s.append('  Abstract Syntax: ={0!s}'.format(item.sop_class_uid))
                s.append('  Service Class:   ={0!s}'.format(item.service_class_uid))

                if item.related_general_sop_class_identification != []:
                    s.append('  Related General SOP Class(es):')
                    for sub_field in item.related_general_sop_class_identification:
                        s.append('    ={0!s}'.format(sub_field))
                else:
                    s.append('  Related General SOP Classes: None')
        else:
            s.append('Requested Common Extended Negotiation: None')

        ## User Identity
        if user_info.user_identity is not None:
            usid = user_info.user_identity
            s.append('Requested User Identity Negotiation:')
            s.append('  Authentication Mode: {0:d} - {1!s}'.format(usid.id_type,
                                                        usid.id_type_str))
            if usid.id_type == 1:
                s.append('  Username: [{0!s}]'.format(usid.primary.decode('utf-8')))
            elif usid.id_type == 2:
                s.append('  Username: [{0!s}]'.format(usid.primary.decode('utf-8')))
                s.append('  Password: [{0!s}]'.format(usid.secondary.decode('utf-8')))
            elif usid.id_type == 3:
                s.append('  Kerberos Service Ticket (not dumped) length: {0:d}'.format(len(usid.primary)))
            elif usid.id_type == 4:
                s.append('  SAML Assertion (not dumped) length: {0:d}'.format(len(usid.primary)))

            if usid.response_requested:
                s.append('  Positive Response requested: Yes')
            else:
                s.append('  Positive Response requested: None')
        else:
            s.append('Requested User Identity Negotiation: None')

        s.append('======================= END A-ASSOCIATE-RQ =================='
                 '====')

        for line in s:
            LOGGER.debug(line)

    @staticmethod
    def debug_send_associate_ac(a_associate_ac):
        """
        Placeholder for a function callback. Function will be called
        immediately prior to encoding and sending an A-ASSOCIATE-AC to a peer AE

        Parameters
        ----------
        a_associate_ac - pynetdicom3.PDU.A_ASSOCIATE_AC_PDU
            The A-ASSOCIATE-AC PDU instance
        """
        LOGGER.info("Association Acknowledged")

        # Shorthand
        assoc_ac = a_associate_ac

        # Needs some cleanup
        app_context = assoc_ac.application_context_name.title()
        pres_contexts = assoc_ac.presentation_context
        user_info = assoc_ac.user_information

        responding_ae = 'resp. AP Title'

        s = ['Accept Parameters:']
        s.append('====================== BEGIN A-ASSOCIATE-AC ================'
                 '=====')

        s.append('Our Implementation Class UID:      {0!s}'.format(user_info.implementation_class_uid))
        s.append('Our Implementation Version Name:   {0!s}'.format(user_info.implementation_version_name))
        s.append('Application Context Name:    {0!s}'.format(app_context))
        s.append('Responding Application Name: {0!s}'.format(responding_ae))
        s.append('Our Max PDU Receive Size:    {0!s}'.format(user_info.maximum_length))
        s.append('Presentation Contexts:')

        for item in pres_contexts:
            s.append('  Context ID:        {0!s} ({1!s})'.format(item.ID, item.result_str))

            # If Presentation Context was accepted
            if item.result == 0:
                if item.SCP is None and item.SCU is None:
                    ac_scp_scu_role = 'Default'
                else:
                    ac_scp_scu_role = '{0!s}/{1!s}'.format(item.SCP, item.SCU)
                s.append('    Accepted SCP/SCU Role: {0!s}'.format(ac_scp_scu_role))
                s.append('    Accepted Transfer Syntax: ={0!s}'.format(item.transfer_syntax))

        ## Extended Negotiation
        ext_nego = 'None'
        #if assoc_ac.UserInformation.ExtendedNegotiation is not None:
        #    ext_nego = 'Yes'
        s.append('Accepted Extended Negotiation: {0!s}'.format(ext_nego))

        ## User Identity Negotiation
        usr_id = 'None'
        if user_info.user_identity is not None:
            usr_id = 'Yes'

        s.append('User Identity Negotiation Response:  {0!s}'.format(usr_id))
        s.append('======================= END A-ASSOCIATE-AC =================='
                 '====')

        for line in s:
            LOGGER.debug(line)

    @staticmethod
    def debug_send_associate_rj(a_associate_rj):
        """
        Placeholder for a function callback. Function will be called
        immediately prior to encoding and sending an A-ASSOCIATE-RJ to a peer AE

        Parameters
        ----------
        a_associate_rj - pynetdicom3.PDU.A_ASSOCIATE_RJ_PDU
            The A-ASSOCIATE-RJ PDU instance
        """
        pass

    @staticmethod
    def debug_send_data_tf(p_data_tf):
        """
        Placeholder for a function callback. Function will be called
        immediately prior to encoding and sending an P-DATA-TF to a peer AE

        Parameters
        ----------
        a_release_rq - pynetdicom3.PDU.P_DATA_TF_PDU
            The P-DATA-TF PDU instance
        """
        pass

    @staticmethod
    def debug_send_release_rq(a_release_rq):
        """
        Placeholder for a function callback. Function will be called
        immediately prior to encoding and sending an A-RELEASE-RQ to a peer AE

        Parameters
        ----------
        a_release_rq - pynetdicom3.PDU.A_RELEASE_RQ_PDU
            The A-RELEASE-RQ PDU instance
        """
        pass

    @staticmethod
    def debug_send_release_rp(a_release_rp):
        """
        Placeholder for a function callback. Function will be called
        immediately prior to encoding and sending an A-RELEASE-RP to a peer AE

        Parameters
        ----------
        a_release_rp - pynetdicom3.PDU.A_RELEASE_RP_PDU
            The A-RELEASE-RP PDU instance
        """
        pass

    @staticmethod
    def debug_send_abort(a_abort):
        """
        Placeholder for a function callback. Function will be called
        immediately prior to encoding and sending an A-ABORT to a peer AE

        Parameters
        ----------
        a_abort - pynetdicom3.PDU.A_ABORT_PDU
            The A-ABORT PDU instance
        """
        '''
        LOGGER.info("Aborting Association")

        s = ['Abort Parameters:']
        s.append('========================== BEGIN A-ABORT ===================='
                 '=====')
        s.append('Abort Source: %s' %a_abort.source_str)
        s.append('Abort Reason: %s' %a_abort.reason_str)
        s.append('=========================== END A-ABORT ====================='
                 '====')

        for line in s:
            #LOGGER.debug(line)
            pass
        '''
        pass


    # Local AE receiving PDU from peer AE
    @staticmethod
    def debug_receive_associate_rq(a_associate_rq):
        """
        Placeholder for a function callback. Function will be called
        immediately after receiving and decoding an A-ASSOCIATE-RQ

        Parameters
        ----------
        a_associate_rq - pynetdicom3.PDU.A_ASSOCIATE_RQ_PDU
            The A-ASSOCIATE-RQ PDU instance
        """
        LOGGER.info("Association Received")

        # Shorthand
        assoc_rq = a_associate_rq

        app_context = assoc_rq.application_context_name.title()
        pres_contexts = assoc_rq.presentation_context
        user_info = assoc_rq.user_information

        #responding_ae = 'resp. AP Title'
        their_class_uid = 'unknown'
        their_version = 'unknown'

        if user_info.implementation_class_uid:
            their_class_uid = user_info.implementation_class_uid
        if user_info.implementation_version_name:
            their_version = user_info.implementation_version_name

        s = ['Request Parameters:']
        s.append('====================== BEGIN A-ASSOCIATE-RQ ================'
                 '=====')
        s.append('Their Implementation Class UID:    {0!s}'.format(their_class_uid))
        s.append('Their Implementation Version Name: {0!s}'.format(their_version))
        s.append('Application Context Name:    {0!s}'.format(app_context))
        s.append('Calling Application Name:    {0!s}'.format(assoc_rq.calling_ae_title.decode('utf-8')))
        s.append('Called Application Name:     {0!s}'.format(assoc_rq.called_ae_title.decode('utf-8')))
        s.append('Their Max PDU Receive Size:  {0!s}'.format(user_info.maximum_length))

        ## Presentation Contexts
        s.append('Presentation Contexts:')
        for item in pres_contexts:
            s.append('  Context ID:        {0!s} (Proposed)'.format(item.ID))
            s.append('    Abstract Syntax: ={0!s}'.format(item.abstract_syntax))

            if item.SCU is None and item.SCP is None:
                scp_scu_role = 'Default'
            else:
                scp_scu_role = '{0!s}/{1!s}'.format(item.SCP, item.SCU)

            s.append('    Proposed SCP/SCU Role: {0!s}'.format(scp_scu_role))
            s.append('    Proposed Transfer Syntax(es):')
            for ts in item.transfer_syntax:
                s.append('      ={0!s}'.format(ts))

        ## Extended Negotiation
        if assoc_rq.user_information.ext_neg is not None:
            s.append('Requested Extended Negotiation:')

            for item in assoc_rq.user_information.ext_neg:

<<<<<<< HEAD
                s.append('  Abstract Syntax: =%s' %item.UID)
                #s.append('    Application Information, length: %d bytes' \
                #                                           %len(item.app_info))
=======
                s.append('  Abstract Syntax: ={0!s}'.format(item.UID))
                #s.append('    Application Information, length: %d bytes' %len(item.app_info))
>>>>>>> 4af463c3
                app_info = wrap_list(item.app_info)
                app_info[0] = '[' + app_info[0][1:]
                app_info[-1] = app_info[-1] + ' ]'
                for line in app_info:
                    s.append('    {0!s}'.format(line))
        else:
            s.append('Requested Extended Negotiation: None')

        ## Common Extended Negotiation
        if assoc_rq.user_information.common_ext_neg is not None:
            s.append('Requested Common Extended Negotiation:')

            for item in assoc_rq.user_information.common_ext_neg:

                s.append('  Abstract Syntax: ={0!s}'.format(item.sop_class_uid))
                s.append('  Service Class:   ={0!s}'.format(item.service_class_uid))

                if item.related_general_sop_class_identification != []:
                    s.append('  Related General SOP Class(es):')
                    for sub_field in item.related_general_sop_class_identification:
                        s.append('    ={0!s}'.format(sub_field))
                else:
                    s.append('  Related General SOP Classes: None')
        else:
            s.append('Requested Common Extended Negotiation: None')

        ## Asynchronous Operations Window Negotiation
        #async_neg = 'None'
        if assoc_rq.user_information.async_ops_window is not None:
            s.append('Requested Asynchronous Operations Window Negotiation:')
            # FIXME
        else:
            s.append('Requested Asynchronous Operations Window ' \
                     'Negotiation: None')

        ## User Identity
        if user_info.user_identity is not None:
            usid = user_info.user_identity
            s.append('Requested User Identity Negotiation:')
            s.append('  Authentication Mode: {0:d} - {1!s}'.format(usid.id_type,
                                                        usid.id_type_str))
            if usid.id_type == 1:
                s.append('  Username: [{0!s}]'.format(usid.primary.decode('utf-8')))
            elif usid.id_type == 2:
                s.append('  Username: [{0!s}]'.format(usid.primary.decode('utf-8')))
                s.append('  Password: [{0!s}]'.format(usid.secondary.decode('utf-8')))
            elif usid.id_type == 3:
                s.append('  Kerberos Service Ticket (not dumped) length: {0:d}'.format(len(usid.primary)))
            elif usid.id_type == 4:
                s.append('  SAML Assertion (not dumped) length: {0:d}'.format(len(usid.primary)))

            if usid.response_requested:
                s.append('  Positive Response requested: Yes')
            else:
                s.append('  Positive Response requested: None')
        else:
            s.append('Requested User Identity Negotiation: None')

        s.append('======================= END A-ASSOCIATE-RQ =================='
                 '====')

        for line in s:
            LOGGER.debug(line)

    @staticmethod
    def debug_receive_associate_ac(a_associate_ac):
        """
        Placeholder for a function callback. Function will be called
        immediately after receiving and decoding an A-ASSOCIATE-AC

        The default implementation is used for logging debugging information

        Most of this should be moved to on_association_accepted()

        Parameters
        ----------
        a_associate_ac - pynetdicom3.PDU.A_ASSOCIATE_AC_PDU
            The A-ASSOCIATE-AC PDU instance
        """
        # Shorthand
        assoc_ac = a_associate_ac

        app_context = assoc_ac.application_context_name.title()
        pres_contexts = assoc_ac.presentation_context
        user_info = assoc_ac.user_information

        their_class_uid = 'unknown'
        their_version = 'unknown'

        if user_info.implementation_class_uid:
            their_class_uid = user_info.implementation_class_uid
        if user_info.implementation_version_name:
            their_version = user_info.implementation_version_name

        s = ['Accept Parameters:']
        s.append('====================== BEGIN A-ASSOCIATE-AC ================'
                 '=====')

        s.append('Their Implementation Class UID:    {0!s}'.format(their_class_uid))
        s.append('Their Implementation Version Name: {0!s}'.format(their_version))
        s.append('Application Context Name:    {0!s}'.format(app_context))
        s.append('Calling Application Name:    {0!s}'.format(assoc_ac.calling_ae_title.decode('utf-8')))
        s.append('Called Application Name:     {0!s}'.format(assoc_ac.called_ae_title.decode('utf-8')))
        s.append('Their Max PDU Receive Size:  {0!s}'.format(user_info.maximum_length))
        s.append('Presentation Contexts:')

        for item in pres_contexts:
            s.append('  Context ID:        {0!s} ({1!s})'.format(item.ID, item.result_str))

            if item.result == 0:
                if item.SCP is None and item.SCU is None:
                    ac_scp_scu_role = 'Default'
                    rq_scp_scu_role = 'Default'
                else:
                    ac_scp_scu_role = '{0!s}/{1!s}'.format(item.SCP, item.SCU)
                s.append('    Proposed SCP/SCU Role: {0!s}'.format(rq_scp_scu_role))
                s.append('    Accepted SCP/SCU Role: {0!s}'.format(ac_scp_scu_role))
                s.append('    Accepted Transfer Syntax: ={0!s}'.format(item.transfer_syntax))

        ## Extended Negotiation
        ext_neg = 'None'
        #if assoc_ac.UserInformation.ExtendedNegotiation is not None:
        #    ext_nego = 'Yes'
        s.append('Accepted Extended Negotiation: {0!s}'.format(ext_neg))

        ## Common Extended Negotiation
        common_ext_neg = 'None'
        s.append('Accepted Common Extended Negotiation: {0!s}'.format(common_ext_neg))

        ## Asynchronous Operations Negotiation
        async_neg = 'None'
        s.append('Accepted Asynchronous Operations Window Negotiation: {0!s}'.format(async_neg))

        ## User Identity
        usr_id = 'None'
        if user_info.user_identity is not None:
            usr_id = 'Yes'

        s.append('User Identity Negotiation Response:  {0!s}'.format(usr_id))
        s.append('======================= END A-ASSOCIATE-AC =================='
                 '====')

        for line in s:
            LOGGER.debug(line)

        LOGGER.info('Association Accepted')

    @staticmethod
    def debug_receive_associate_rj(a_associate_rj):
        """
        Placeholder for a function callback. Function will be called
        immediately after receiving and decoding an A-ASSOCIATE-RJ

        Parameters
        ----------
        a_associate_rj - pynetdicom3.PDU.A_ASSOCIATE_RJ_PDU
            The A-ASSOCIATE-RJ PDU instance
        """
        # Shorthand
        assoc_rj = a_associate_rj

        s = ['Reject Parameters:']
        s.append('====================== BEGIN A-ASSOCIATE-RJ ================'
                 '=====')
        s.append('Result:    {0!s}'.format(assoc_rj.result_str))
        s.append('Source:    {0!s}'.format(assoc_rj.source_str))
        s.append('Reason:    {0!s}'.format(assoc_rj.reason_str))
        s.append('======================= END A-ASSOCIATE-RJ =================='
                 '====')
        for line in s:
            LOGGER.debug(line)

    @staticmethod
    def debug_receive_data_tf(p_data_tf):
        """
        Placeholder for a function callback. Function will be called
        immediately after receiving and decoding an P-DATA-TF

        Parameters
        ----------
        a_release_rq - pynetdicom3.PDU.P_DATA_TF_PDU
            The P-DATA-TF PDU instance
        """
        '''
        # Shorthand
        p_data = p_data_tf

        s = ['Data Parameters:']
        s.append('========================= BEGIN P-DATA-TF ==================='
                 '=====')
        s.append('Number of PDVs Received: %d' %len(p_data.PDVs))

        for ii, pdv in enumerate(p_data.PDVs):
            s.append('PDV %d' %(ii + 1))
            s.append('  Presentation context ID: %s' %pdv.ID)
            s.append('  Message control header byte: %s'
                     %pdv.MessageControlHeader)
            s.append('  Size: %s bytes' %pdv.Length)

        s.append('========================== END P-DATA-TF ===================='
                 '====')
        for line in s:
            LOGGER.debug(line)
        '''
        pass

    @staticmethod
    def debug_receive_release_rq(a_release_rq):
        """
        Placeholder for a function callback. Function will be called
        immediately after receiving and decoding an A-RELEASE-RQ

        Parameters
        ----------
        a_release_rq - pynetdicom3.PDU.A_RELEASE_RQ_PDU
            The A-RELEASE-RQ PDU instance
        """
        pass

    @staticmethod
    def debug_receive_release_rp(a_release_rp):
        """
        Placeholder for a function callback. Function will be called
        immediately after receiving and decoding an A-RELEASE-RP

        Parameters
        ----------
        a_release_rp - pynetdicom3.PDU.A_RELEASE_RP_PDU
            The A-RELEASE-RP PDU instance
        """
        pass

    @staticmethod
    def debug_receive_abort(a_abort):
        """
        Placeholder for a function callback. Function will be called
        immediately after receiving and decoding an A-ABORT

        Parameters
        ----------
        a_abort - pynetdicom3.PDU.A_ABORT_PDU
            The A-ABORT PDU instance
        """
        s = ['Abort Parameters:']
        s.append('========================== BEGIN A-ABORT ===================='
                 '=====')
        s.append('Abort Source: {0!s}'.format(a_abort.source_str))
        s.append('Abort Reason: {0!s}'.format(a_abort.reason_str))
        s.append('=========================== END A-ABORT ====================='
                 '====')
        for line in s:
            LOGGER.debug(line)<|MERGE_RESOLUTION|>--- conflicted
+++ resolved
@@ -464,15 +464,9 @@
             s.append('Requested Extended Negotiation:')
 
             for item in assoc_rq.user_information.ext_neg:
-
-<<<<<<< HEAD
-                s.append('  Abstract Syntax: =%s' %item.UID)
-                #s.append('    Application Information, length: %d bytes' \
-                #                                       %len(item.app_info))
-=======
                 s.append('  Abstract Syntax: ={0!s}'.format(item.UID))
                 #s.append('    Application Information, length: %d bytes' %len(item.app_info))
->>>>>>> 4af463c3
+
                 app_info = wrap_list(item.app_info)
                 app_info[0] = '[' + app_info[0][1:]
                 app_info[-1] = app_info[-1] + ' ]'
@@ -734,15 +728,9 @@
             s.append('Requested Extended Negotiation:')
 
             for item in assoc_rq.user_information.ext_neg:
-
-<<<<<<< HEAD
-                s.append('  Abstract Syntax: =%s' %item.UID)
-                #s.append('    Application Information, length: %d bytes' \
-                #                                           %len(item.app_info))
-=======
                 s.append('  Abstract Syntax: ={0!s}'.format(item.UID))
                 #s.append('    Application Information, length: %d bytes' %len(item.app_info))
->>>>>>> 4af463c3
+
                 app_info = wrap_list(item.app_info)
                 app_info[0] = '[' + app_info[0][1:]
                 app_info[-1] = app_info[-1] + ' ]'
